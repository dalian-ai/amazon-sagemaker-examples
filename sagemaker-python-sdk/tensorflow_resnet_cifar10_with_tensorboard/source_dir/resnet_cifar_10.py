from __future__ import absolute_import
from __future__ import division
from __future__ import print_function
import os
import tensorflow as tf
import resnet_model

INPUT_TENSOR_NAME = "inputs"
SIGNATURE_NAME = "serving_default"

HEIGHT = 32
WIDTH = 32
DEPTH = 3
NUM_CLASSES = 10
NUM_DATA_BATCHES = 5
NUM_EXAMPLES_PER_EPOCH_FOR_TRAIN = 10000 * NUM_DATA_BATCHES
NUM_EXAMPLES_PER_EPOCH_FOR_EVAL = 10000
RESNET_SIZE = 32
BATCH_SIZE = 128

# Scale the learning rate linearly with the batch size. When the batch size is
# 128, the learning rate should be 0.1.
_INITIAL_LEARNING_RATE = 0.1 * BATCH_SIZE / 128
_MOMENTUM = 0.9

# We use a weight decay of 0.0002, which performs better than the 0.0001 that
# was originally suggested.
_WEIGHT_DECAY = 2e-4

_BATCHES_PER_EPOCH = NUM_EXAMPLES_PER_EPOCH_FOR_TRAIN / BATCH_SIZE


def model_fn(features, labels, mode, params):
    """Model function for CIFAR-10."""

    inputs = features[INPUT_TENSOR_NAME]
    tf.summary.image('images', inputs, max_outputs=6)

    network = resnet_model.cifar10_resnet_v2_generator(RESNET_SIZE, NUM_CLASSES)

    inputs = tf.reshape(inputs, [-1, HEIGHT, WIDTH, DEPTH])

    logits = network(inputs, mode == tf.estimator.ModeKeys.TRAIN)

    predictions = {
        'classes': tf.argmax(logits, axis=1),
        'probabilities': tf.nn.softmax(logits, name='softmax_tensor')
    }

    if mode == tf.estimator.ModeKeys.PREDICT:
        export_outputs = {
            SIGNATURE_NAME: tf.estimator.export.PredictOutput(predictions)
        }
        return tf.estimator.EstimatorSpec(mode=mode, predictions=predictions, export_outputs=export_outputs)

    # Calculate loss, which includes softmax cross entropy and L2 regularization.
    cross_entropy = tf.losses.softmax_cross_entropy(
        logits=logits, onehot_labels=labels)

    # Create a tensor named cross_entropy for logging purposes.
    tf.identity(cross_entropy, name='cross_entropy')
    tf.summary.scalar('cross_entropy', cross_entropy)

    # Add weight decay to the loss.
    loss = cross_entropy + _WEIGHT_DECAY * tf.add_n(
        [tf.nn.l2_loss(v) for v in tf.trainable_variables()])

    if mode == tf.estimator.ModeKeys.TRAIN:
        global_step = tf.train.get_or_create_global_step()

        # Multiply the learning rate by 0.1 at 100, 150, and 200 epochs.
        boundaries = [int(_BATCHES_PER_EPOCH * epoch) for epoch in [100, 150, 200]]
        values = [_INITIAL_LEARNING_RATE * decay for decay in [1, 0.1, 0.01, 0.001]]
        learning_rate = tf.train.piecewise_constant(
            tf.cast(global_step, tf.int32), boundaries, values)

        # Create a tensor named learning_rate for logging purposes
        tf.identity(learning_rate, name='learning_rate')
        tf.summary.scalar('learning_rate', learning_rate)

        optimizer = tf.train.MomentumOptimizer(
            learning_rate=learning_rate,
            momentum=_MOMENTUM)

        # Batch norm requires update ops to be added as a dependency to the train_op
        update_ops = tf.get_collection(tf.GraphKeys.UPDATE_OPS)
        with tf.control_dependencies(update_ops):
            train_op = optimizer.minimize(loss, global_step)
    else:
        train_op = None

    accuracy = tf.metrics.accuracy(
        tf.argmax(labels, axis=1), predictions['classes'])
    metrics = {'accuracy': accuracy}

    # Create a tensor named train_accuracy for logging purposes
    tf.identity(accuracy[1], name='train_accuracy')
    tf.summary.scalar('train_accuracy', accuracy[1])

    return tf.estimator.EstimatorSpec(
        mode=mode,
        predictions=predictions,
        loss=loss,
        train_op=train_op,
        eval_metric_ops=metrics)


def serving_input_fn(params):
    inputs = {INPUT_TENSOR_NAME: tf.placeholder(tf.float32, [None, 32, 32, 3])}
    return tf.estimator.export.ServingInputReceiver(inputs, inputs)


def train_input_fn(training_dir, params):
    return _input_from_files(tf.estimator.ModeKeys.TRAIN,
                    batch_size=BATCH_SIZE, data_dir=training_dir)


def eval_input_fn(training_dir, params):
    return _input_from_files(tf.estimator.ModeKeys.EVAL,
                    batch_size=BATCH_SIZE, data_dir=training_dir)


def _input_from_files(mode, batch_size, data_dir):
    """Uses the contrib.data input pipeline for CIFAR-10 dataset.

  Args:
    mode: Standard names for model modes (tf.estimators.ModeKeys).
    batch_size: The number of samples per batch of input requested.
  """
    dataset = _record_dataset(_filenames(mode, data_dir))

    # For training repeat forever.
    if mode == tf.estimator.ModeKeys.TRAIN:
        dataset = dataset.repeat()

<<<<<<< HEAD
    dataset = dataset.map(_dataset_parser)
=======
    dataset = dataset.map(_dataset_parser, num_parallel_calls=1)
>>>>>>> a0437cd2
    dataset.prefetch(2 * batch_size)

    # For training, preprocess the image and shuffle.
    if mode == tf.estimator.ModeKeys.TRAIN:
<<<<<<< HEAD
        dataset = dataset.map(_train_preprocess_fn)
=======
        dataset = dataset.map(_train_preprocess_fn, num_parallel_calls=1)
>>>>>>> a0437cd2
        dataset.prefetch(2 * batch_size)

        # Ensure that the capacity is sufficiently large to provide good random
        # shuffling.
        buffer_size = int(NUM_EXAMPLES_PER_EPOCH_FOR_TRAIN * 0.4) + 3 * batch_size
        dataset = dataset.shuffle(buffer_size=buffer_size)

    # Subtract off the mean and divide by the variance of the pixels.
    dataset = dataset.map(
<<<<<<< HEAD
        lambda image, label: (tf.image.per_image_standardization(image), label))
=======
        lambda image, label: (tf.image.per_image_standardization(image), label),
        num_parallel_calls=1)
>>>>>>> a0437cd2
    dataset.prefetch(2 * batch_size)

    # Batch results by up to batch_size, and then fetch the tuple from the
    # iterator.
    iterator = dataset.batch(batch_size).make_one_shot_iterator()
    images, labels = iterator.get_next()

    return {INPUT_TENSOR_NAME: images}, labels


def _train_preprocess_fn(image, label):
    """Preprocess a single training image of layout [height, width, depth]."""
    # Resize the image to add four extra pixels on each side.
    image = tf.image.resize_image_with_crop_or_pad(image, HEIGHT + 8, WIDTH + 8)

    # Randomly crop a [HEIGHT, WIDTH] section of the image.
    image = tf.random_crop(image, [HEIGHT, WIDTH, DEPTH])

    # Randomly flip the image horizontally.
    image = tf.image.random_flip_left_right(image)

    return image, label


def _dataset_parser(value):
    """Parse a CIFAR-10 record from value."""
    # Every record consists of a label followed by the image, with a fixed number
    # of bytes for each.
    label_bytes = 1
    image_bytes = HEIGHT * WIDTH * DEPTH
    record_bytes = label_bytes + image_bytes

    # Convert from a string to a vector of uint8 that is record_bytes long.
    raw_record = tf.decode_raw(value, tf.uint8)

    # The first byte represents the label, which we convert from uint8 to int32.
    label = tf.cast(raw_record[0], tf.int32)

    # The remaining bytes after the label represent the image, which we reshape
    # from [depth * height * width] to [depth, height, width].
    depth_major = tf.reshape(raw_record[label_bytes:record_bytes],
                             [DEPTH, HEIGHT, WIDTH])

    # Convert from [depth, height, width] to [height, width, depth], and cast as
    # float32.
    image = tf.cast(tf.transpose(depth_major, [1, 2, 0]), tf.float32)

    return image, tf.one_hot(label, NUM_CLASSES)


def _record_dataset(filenames):
    """Returns an input pipeline Dataset from `filenames`."""
    record_bytes = HEIGHT * WIDTH * DEPTH + 1
    return tf.data.FixedLengthRecordDataset(filenames, record_bytes)


def _filenames(mode, data_dir):
    """Returns a list of filenames based on 'mode'."""
    data_dir = os.path.join(data_dir, 'cifar-10-batches-bin')

    assert os.path.exists(data_dir), ('Run cifar10_download_and_extract.py first '
                                      'to download and extract the CIFAR-10 data.')

    if mode == tf.estimator.ModeKeys.TRAIN:
        return [
            os.path.join(data_dir, 'data_batch_%d.bin' % i)
            for i in range(1, NUM_DATA_BATCHES + 1)
        ]
    elif mode == tf.estimator.ModeKeys.EVAL:
        return [os.path.join(data_dir, 'test_batch.bin')]
    else:
        raise ValueError('Invalid mode: %s' % mode)<|MERGE_RESOLUTION|>--- conflicted
+++ resolved
@@ -133,20 +133,12 @@
     if mode == tf.estimator.ModeKeys.TRAIN:
         dataset = dataset.repeat()
 
-<<<<<<< HEAD
-    dataset = dataset.map(_dataset_parser)
-=======
     dataset = dataset.map(_dataset_parser, num_parallel_calls=1)
->>>>>>> a0437cd2
     dataset.prefetch(2 * batch_size)
 
     # For training, preprocess the image and shuffle.
     if mode == tf.estimator.ModeKeys.TRAIN:
-<<<<<<< HEAD
-        dataset = dataset.map(_train_preprocess_fn)
-=======
         dataset = dataset.map(_train_preprocess_fn, num_parallel_calls=1)
->>>>>>> a0437cd2
         dataset.prefetch(2 * batch_size)
 
         # Ensure that the capacity is sufficiently large to provide good random
@@ -156,12 +148,8 @@
 
     # Subtract off the mean and divide by the variance of the pixels.
     dataset = dataset.map(
-<<<<<<< HEAD
-        lambda image, label: (tf.image.per_image_standardization(image), label))
-=======
         lambda image, label: (tf.image.per_image_standardization(image), label),
         num_parallel_calls=1)
->>>>>>> a0437cd2
     dataset.prefetch(2 * batch_size)
 
     # Batch results by up to batch_size, and then fetch the tuple from the
